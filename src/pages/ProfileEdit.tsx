import { useState, useEffect } from "react";
import "../styles/ProfileEdit.scss";
import { FaUser, FaCog, FaSignOutAlt, FaSave, FaTrash, FaEnvelope } from "react-icons/fa";
import { useNavigate } from "react-router-dom";
import axios from "axios";

interface ProfileData {
  firstName: string;
  lastName: string;
  birthMonth: string;
  birthDay: string;
  birthYear: string;
  email: string;
  newPassword: string;
  confirmPassword: string;
}

const ProfileEdit = () => {
  const navigate = useNavigate();
  const [showDropdown, setShowDropdown] = useState(false);
  const [isLoading, setIsLoading] = useState(false);
  const [error, setError] = useState("");
  const [success, setSuccess] = useState("");
  const [profileData, setProfileData] = useState<ProfileData>({
    firstName: "",
    lastName: "",
    birthMonth: "January",
    birthDay: "",
    birthYear: "",
    email: "",
    newPassword: "",
    confirmPassword: "",
  });

  const months = [
    "January", "February", "March", "April", "May", "June",
    "July", "August", "September", "October", "November", "December"
  ];

  // Cargar datos del usuario al montar el componente
  useEffect(() => {
    fetchUserProfile();
  }, []);

  const fetchUserProfile = async () => {
    try {
      const token = localStorage.getItem("token");
      if (!token) {
        navigate("/"); // Redirigir al login si no hay token
        return;
      }

      const response = await axios.get(
<<<<<<< HEAD
        "https://backend-de-peliculas.onrender.com/api/v1/users",
=======
        "http://localhost:8080/api/v1/users/profile",
>>>>>>> 3db9d28b
        {
          headers: {
            Authorization: `Bearer ${token}`, // Autenticación con el token
          },
        }
      );

      const user = response.data.user;

      // Separar fecha de nacimiento si viene como string
      const birthDate = user.birthdate ? new Date(user.birthdate) : null;

      setProfileData({
        firstName: user.username || user.firstName || "",
        lastName: user.lastname || user.lastName || "",
        birthMonth: birthDate ? months[birthDate.getMonth()] : "January",
        birthDay: birthDate ? birthDate.getDate().toString() : "",
        birthYear: birthDate ? birthDate.getFullYear().toString() : "",
        email: user.email || "",
        newPassword: "",
        confirmPassword: "",
      });
    } catch (error) {
      console.error("Error al cargar perfil:", error);
      setError("Error al cargar la información del perfil");
    }
  };

  const handleChange = (e: React.ChangeEvent<HTMLInputElement | HTMLSelectElement>) => {
    const { name, value } = e.target;
    setProfileData(prev => ({
      ...prev,
      [name]: value
    }));
    setError("");
    setSuccess("");
  };

  const handleSaveChanges = async (e: React.FormEvent) => {
    e.preventDefault();
    setError("");
    setSuccess("");

    // Validar contraseñas si se están cambiando
    if (profileData.newPassword || profileData.confirmPassword) {
      if (profileData.newPassword.length < 8) {
        setError("La contraseña debe tener al menos 8 caracteres");
        return;
      }

      if (profileData.newPassword !== profileData.confirmPassword) {
        setError("Las contraseñas no coinciden");
        return;
      }
    }

    setIsLoading(true);

    try {
      const token = localStorage.getItem("token");
      if (!token) {
        navigate("/"); // Redirigir al login si no hay token
        return;
      }

      // Construir fecha de nacimiento
      const birthdate = `${profileData.birthYear}-${String(months.indexOf(profileData.birthMonth) + 1).padStart(2, '0')}-${String(profileData.birthDay).padStart(2, '0')}`;

      // Preparar datos para enviar
      const updateData: any = {
        username: profileData.firstName,
        lastname: profileData.lastName,
        birthdate: birthdate,
        email: profileData.email,
      };

      // Solo incluir password si se está cambiando
      if (profileData.newPassword) {
        updateData.password = profileData.newPassword;
      }

      await axios.put(
<<<<<<< HEAD
        "https://backend-de-peliculas.onrender.com/api/v1/users",
=======
        "http://localhost:8080/api/v1/users",
>>>>>>> 3db9d28b
        updateData,
        {
          headers: {
            Authorization: `Bearer ${token}`,
            "Content-Type": "application/json",
          },
        }
      );

      setSuccess("¡Perfil actualizado exitosamente!");

      // Limpiar campos de contraseña
      setProfileData(prev => ({
        ...prev,
        newPassword: "",
        confirmPassword: "",
      }));

      // Recargar datos del perfil
      setTimeout(() => {
        fetchUserProfile();
      }, 1000);

    } catch (error: any) {
      console.error("Error al actualizar perfil:", error);

      if (axios.isAxiosError(error)) {
        const errorMsg = error.response?.data?.message || "Error al actualizar el perfil";
        setError(errorMsg);
      } else {
        setError("Error de conexión. Intenta de nuevo.");
      }
    } finally {
      setIsLoading(false);
    }
  };

  const handleDeleteAccount = async () => {
    if (!window.confirm("¿Estás seguro que quieres eliminar tu cuenta? Esta acción no se puede deshacer.")) {
      return;
    }

    try {
      const token = localStorage.getItem("token");
      if (!token) {
        navigate("/"); // Redirigir al login si no hay token
        return;
      }

      await axios.delete(
<<<<<<< HEAD
        "https://backend-de-peliculas.onrender.com/api/v1/users",
=======
        "http://localhost:8080/api/v1/users",
>>>>>>> 3db9d28b
        {
          headers: {
            Authorization: `Bearer ${token}`,
          },
        }
      );

      alert("Cuenta eliminada exitosamente");
      localStorage.removeItem("token");
      navigate("/");

    } catch (error) {
      console.error("Error al eliminar cuenta:", error);
      alert("Error al eliminar la cuenta. Intenta de nuevo.");
    }
  };

  const handleLogout = () => {
    localStorage.removeItem("token");
    navigate("/");
  };

  return (
    <div className="profile-edit-container">
      {/* Header y menú de navegación */}
      <header className="profile-header">
        <div className="logo">
          <img src="/logo.png" alt="MovieNest Logo" />
        </div>
        <nav className="nav-menu">
          <a href="/#/homemovies">Home</a>
          <a href="/#/movies">Películas</a>
          <a href="/#/about">Sobre Nosotros</a>
        </nav>
        <div className="user-menu">
          <button 
            className="user-button"
            onClick={() => setShowDropdown(!showDropdown)}
          >
            <div className="user-avatar-small">
              <FaUser />
            </div>
            <span>{profileData.firstName}</span>
          </button>
          {showDropdown && (
            <div className="dropdown-menu">
              <a href="/#/profile" className="dropdown-item">
                <FaCog /> Configuración de perfil
              </a>
              <button onClick={handleLogout} className="dropdown-item">
                <FaSignOutAlt /> Salir
              </button>
            </div>
          )}
        </div>
      </header>

      {/* Formulario de edición de perfil */}
      <div className="profile-content">
        <div className="profile-card">
          <div className="profile-avatar-section">
            <div className="profile-avatar-large">
              <FaUser />
            </div>
            <h2>Mi Perfil</h2>
            <p className="profile-subtitle">Administra la información de tu cuenta</p>
          </div>

          <div className="profile-form">
            {error && (
              <div className="error-message">
                {error}
              </div>
            )}

            {success && (
              <div className="success-message">
                {success}
              </div>
            )}

            {/* Formulario de datos */}
            <div className="form-row">
              <div className="form-group">
                <label htmlFor="firstName">Nombre<span className="required">*</span></label>
                <input
                  type="text"
                  id="firstName"
                  name="firstName"
                  value={profileData.firstName}
                  onChange={handleChange}
                />
              </div>
              <div className="form-group">
                <label htmlFor="lastName">Apellido <span className="required">*</span></label>
                <input
                  type="text"
                  id="lastName"
                  name="lastName"
                  value={profileData.lastName}
                  onChange={handleChange}
                />
              </div>
            </div>

            {/* Fecha de nacimiento */}
            <div className="form-group">
              <label>Fecha de nacimiento<span className="required">*</span></label>
              <div className="date-inputs">
                <select
                  name="birthMonth"
                  value={profileData.birthMonth}
                  onChange={handleChange}
                >
                  {months.map(month => (
                    <option key={month} value={month}>{month}</option>
                  ))}
                </select>
                <input
                  type="number"
                  name="birthDay"
                  placeholder="Día"
                  min="1"
                  max="31"
                  value={profileData.birthDay}
                  onChange={handleChange}
                />
                <input
                  type="number"
                  name="birthYear"
                  placeholder="Año"
                  min="1900"
                  max="2025"
                  value={profileData.birthYear}
                  onChange={handleChange}
                />
              </div>
              <small className="form-hint">Debes tener al menos 13 años para registrarte.</small>
            </div>

            {/* Correo electrónico */}
            <div className="form-group">
              <label htmlFor="email">Dirección de correo electrónico<span className="required">*</span></label>
              <div className="input-with-icon">
                <FaEnvelope className="input-icon" />
                <input
                  type="email"
                  id="email"
                  name="email"
                  value={profileData.email}
                  onChange={handleChange}
                />
              </div>
            </div>

            {/* Cambiar contraseña */}
            <div className="form-section">
              <h3>Cambiar la contraseña (Opcional)</h3>
              <div className="form-group">
                <label htmlFor="newPassword">Nueva contraseña</label>
                <input
                  type="password"
                  id="newPassword"
                  name="newPassword"
                  placeholder="Déjelo en blanco para mantener la contraseña actual"
                  value={profileData.newPassword}
                  onChange={handleChange}
                />
                <small className="form-hint">Mínimo 8 caracteres</small>
              </div>
              <div className="form-group">
                <label htmlFor="confirmPassword">Confirmar nueva contraseña</label>
                <input
                  type="password"
                  id="confirmPassword"
                  name="confirmPassword"
                  placeholder="Vuelva a ingresar la nueva contraseña"
                  value={profileData.confirmPassword}
                  onChange={handleChange}
                />
              </div>
            </div>

            {/* Botones */}
            <div className="form-actions">
              <button 
                type="button"
                className="save-button"
                onClick={handleSaveChanges}
                disabled={isLoading}
              >
                <FaSave /> {isLoading ? "Saving..." : "Guardar cambios"}
              </button>
              <button 
                type="button" 
                className="delete-button"
                onClick={handleDeleteAccount}
              >
                <FaTrash /> Eliminar cuenta
              </button>
            </div>
          </div>
        </div>
      </div>
    </div>
  );
};

export default ProfileEdit;<|MERGE_RESOLUTION|>--- conflicted
+++ resolved
@@ -51,11 +51,7 @@
       }
 
       const response = await axios.get(
-<<<<<<< HEAD
-        "https://backend-de-peliculas.onrender.com/api/v1/users",
-=======
         "http://localhost:8080/api/v1/users/profile",
->>>>>>> 3db9d28b
         {
           headers: {
             Authorization: `Bearer ${token}`, // Autenticación con el token
@@ -138,11 +134,7 @@
       }
 
       await axios.put(
-<<<<<<< HEAD
-        "https://backend-de-peliculas.onrender.com/api/v1/users",
-=======
         "http://localhost:8080/api/v1/users",
->>>>>>> 3db9d28b
         updateData,
         {
           headers: {
@@ -193,11 +185,7 @@
       }
 
       await axios.delete(
-<<<<<<< HEAD
-        "https://backend-de-peliculas.onrender.com/api/v1/users",
-=======
         "http://localhost:8080/api/v1/users",
->>>>>>> 3db9d28b
         {
           headers: {
             Authorization: `Bearer ${token}`,
