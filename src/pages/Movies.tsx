--- conflicted
+++ resolved
@@ -1,10 +1,6 @@
 import { useState, useEffect, useRef } from "react";
 import "../styles/Movies.scss";
-<<<<<<< HEAD
-import { FaStar, FaSearch, FaFilter, FaPlay, FaHeart, FaRegHeart, FaUser, FaCog, FaSignOutAlt, FaKeyboard, FaTimes, FaArrowLeft, FaEdit, FaTrash } from "react-icons/fa";
-=======
 import { FaStar, FaSearch, FaFilter, FaPlay, FaHeart, FaRegHeart, FaUser, FaCog, FaSignOutAlt, FaKeyboard, FaArrowLeft } from "react-icons/fa";
->>>>>>> dd7057b4
 import { useNavigate } from "react-router-dom";
 
 /**
