import React, { useState } from "react";
import "../styles/login.scss";

import { FaEye, FaEyeSlash } from "react-icons/fa"; // íconos de Font Awesome (vía react-icons)

const Home: React.FC = () => {
  const [showPassword, setShowPassword] = useState(false);
  const [loginMsg, setLoginMsg] = useState("");

  const togglePassword = () => {
    setShowPassword(!showPassword);
  };

  const handleSubmit = (e: React.FormEvent) => {
    e.preventDefault();
    setLoginMsg("Iniciando sesión... (ejemplo)");
    setTimeout(() => {
      setLoginMsg("Inicio de sesión exitoso ✅");
    }, 1000);
  };

  return (
    <div className="container-login">
      <div className="form-container">
        <h1>¡Hola de nuevo!</h1>
        <h2>Acceso a la cuenta</h2>

        <form id="loginForm" onSubmit={handleSubmit}>
          <input
            type="email"
            id="email"
            placeholder="Correo electrónico"
            required
          />

          <div className="password-container">
            <input
              type={showPassword ? "text" : "password"}
              id="password"
              placeholder="Contraseña"
              required
            />
            <button
              type="button"
              className="toggle-password"
              onClick={togglePassword}
            >
              {showPassword ? <FaEyeSlash /> : <FaEye />}
            </button>
          </div>

          <button type="submit">Vamos a iniciar</button>
        </form>

        <div id="loginMsg">{loginMsg}</div>

        <p>
<<<<<<< HEAD
          ¿Necesitas una cuenta?&nbsp;<a href="#register">Crear cuenta</a>
=======
          ¿Necesitas una cuenta?&nbsp;<a href="#/register">Crear cuenta</a>
>>>>>>> a0ea76bc
        </p>

        <p>
          ¿Problemas para acceder?&emsp;
          <a href="#/reset-password">Restablecer contraseña</a>
        </p>
      </div>

      <div className="image-container">
        <img src="/logo.png" alt="Imagen de Login" />
      </div>

      <footer className="footer">
        <nav className="footer-nav">
          <a href="/">Acceder</a>
          <span>|</span>
          <a href="#/homemovies">Home</a>
          <span>|</span>
          <a href="#/about">Nosotros</a>
        </nav>
        <p className="footer-copy">
          &copy; 2025. Sitio web desarrollado por MovieNest. Todos los derechos
          reservados.
        </p>
      </footer>
    </div>
  );
};

export default Home;<|MERGE_RESOLUTION|>--- conflicted
+++ resolved
@@ -55,11 +55,7 @@
         <div id="loginMsg">{loginMsg}</div>
 
         <p>
-<<<<<<< HEAD
-          ¿Necesitas una cuenta?&nbsp;<a href="#register">Crear cuenta</a>
-=======
           ¿Necesitas una cuenta?&nbsp;<a href="#/register">Crear cuenta</a>
->>>>>>> a0ea76bc
         </p>
 
         <p>
